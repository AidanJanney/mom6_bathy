import setuptools

with open("README.md", "r") as fh:
    long_description = fh.read()

setuptools.setup(
    name="mom6_bathy", # Replace with your own username
    version="0.0.1",
    author="Alper Altuntas",
    author_email="altuntas@ucar.edu",
    description="MOM6 simple grid and bathymetry generator",
    long_description=long_description,
    long_description_content_type="text/markdown",
    url="https://github.com/NCAR/mom6-bathy",
    packages=['mom6_bathy', 'midas'],
    classifiers=[
        "Programming Language :: Python :: 3",
        "License :: OSI Approved :: MIT License",
        "Operating System :: OS Independent",
    ],
<<<<<<< HEAD
    python_requires='>=3.12.7,<3.13.0',
=======
    python_requires='>=3.11.10,<3.12',
>>>>>>> a9e965cf
    install_requires=[
        "setuptools>=69.0,<69.1",
        "numpy>=1.26,<1.27",
        "xarray>=2023.12,<2024",
        "matplotlib>=3.9,<3.10",
        "scipy>=1.11,<1.12",
        "netcdf4>=1.6,<1.7",
        "jupyterlab>=4.0,<4.1",
        "ipympl>=0.9.4,<0.10",
        "ipywidgets>=8.1.1,<8.2",
        "sphinx>=8.1,<8.2",
        "sphinx_rtd_theme>=3.0,<3.1",
        "black>=24.1,<24.2",
        "pytest>=8.0"
    ]
)<|MERGE_RESOLUTION|>--- conflicted
+++ resolved
@@ -18,11 +18,7 @@
         "License :: OSI Approved :: MIT License",
         "Operating System :: OS Independent",
     ],
-<<<<<<< HEAD
-    python_requires='>=3.12.7,<3.13.0',
-=======
     python_requires='>=3.11.10,<3.12',
->>>>>>> a9e965cf
     install_requires=[
         "setuptools>=69.0,<69.1",
         "numpy>=1.26,<1.27",
